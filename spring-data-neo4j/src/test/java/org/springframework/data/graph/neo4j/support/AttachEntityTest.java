package org.springframework.data.graph.neo4j.support;

import org.apache.commons.logging.Log;
import org.apache.commons.logging.LogFactory;
import org.junit.Test;
import org.junit.runner.RunWith;
import org.neo4j.graphdb.Node;
import org.springframework.beans.factory.annotation.Autowired;
import org.springframework.data.graph.core.NodeBacked;
import org.springframework.data.graph.neo4j.Developer;
import org.springframework.data.graph.neo4j.repository.DirectGraphRepositoryFactory;

import org.springframework.test.context.ContextConfiguration;
import org.springframework.test.context.junit4.SpringJUnit4ClassRunner;
import org.springframework.transaction.annotation.Transactional;

import static org.junit.Assert.assertFalse;
import static org.junit.Assert.assertNull;

@RunWith(SpringJUnit4ClassRunner.class)
@ContextConfiguration(locations = {"classpath:org/springframework/data/graph/neo4j/support/Neo4jGraphPersistenceTest-context.xml"})

public class AttachEntityTest {

    protected final Log log = LogFactory.getLog(getClass());

    @Autowired
    private DirectGraphRepositoryFactory graphRepositoryFactory;

    @Test
    @Transactional
    public void entityShouldHaveNoNode() {
        Developer dev = new Developer("Michael");
        assertFalse(hasPersistentState(dev));
        assertNull(nodeFor(dev));
    }

<<<<<<< HEAD
    private boolean hasUnderlyingNode(NodeBacked nodeBacked) {
=======
    private boolean hasPersistentState(NodeBacked nodeBacked) {
>>>>>>> 0c20e648
        return nodeBacked.hasPersistentState();
    }

    private Node nodeFor(NodeBacked nodeBacked) {
        return nodeBacked.getPersistentState();
    }


}<|MERGE_RESOLUTION|>--- conflicted
+++ resolved
@@ -35,11 +35,7 @@
         assertNull(nodeFor(dev));
     }
 
-<<<<<<< HEAD
-    private boolean hasUnderlyingNode(NodeBacked nodeBacked) {
-=======
     private boolean hasPersistentState(NodeBacked nodeBacked) {
->>>>>>> 0c20e648
         return nodeBacked.hasPersistentState();
     }
 
